{
  "name": "google-protobuf",
<<<<<<< HEAD
  "version": "3.20.1",
=======
  "version": "3.20.1-rc.1",
>>>>>>> e81c678e
  "description": "Protocol Buffers for JavaScript",
  "main": "google-protobuf.js",
  "files": [
    "google"
  ],
  "dependencies": {},
  "devDependencies": {
    "glob": "~7.1.4",
    "google-closure-compiler": "~20190819.0.0",
    "google-closure-deps": "^20210406.0.0",
    "google-closure-library": "~20190819.0.0",
    "gulp": "~4.0.2",
    "jasmine": "~3.4.0"
  },
  "scripts": {
    "test": "node ./node_modules/gulp/bin/gulp.js test"
  },
  "repository": {
    "type": "git",
    "url": "https://github.com/protocolbuffers/protobuf/tree/main/js"
  },
  "author": "Google Protocol Buffers Team",
  "license": "BSD-3-Clause"
}<|MERGE_RESOLUTION|>--- conflicted
+++ resolved
@@ -1,10 +1,6 @@
 {
   "name": "google-protobuf",
-<<<<<<< HEAD
   "version": "3.20.1",
-=======
-  "version": "3.20.1-rc.1",
->>>>>>> e81c678e
   "description": "Protocol Buffers for JavaScript",
   "main": "google-protobuf.js",
   "files": [
