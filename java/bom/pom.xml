--- conflicted
+++ resolved
@@ -4,11 +4,7 @@
 
   <groupId>com.google.protobuf</groupId>
   <artifactId>protobuf-bom</artifactId>
-<<<<<<< HEAD
-  <version>3.15.8</version>
-=======
   <version>3.16.0</version>
->>>>>>> 2dc747c5
   <packaging>pom</packaging>
 
   <name>Protocol Buffers [BOM]</name>
