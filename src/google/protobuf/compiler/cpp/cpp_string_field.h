// Protocol Buffers - Google's data interchange format
// Copyright 2008 Google Inc.  All rights reserved.
// https://developers.google.com/protocol-buffers/
//
// Redistribution and use in source and binary forms, with or without
// modification, are permitted provided that the following conditions are
// met:
//
//     * Redistributions of source code must retain the above copyright
// notice, this list of conditions and the following disclaimer.
//     * Redistributions in binary form must reproduce the above
// copyright notice, this list of conditions and the following disclaimer
// in the documentation and/or other materials provided with the
// distribution.
//     * Neither the name of Google Inc. nor the names of its
// contributors may be used to endorse or promote products derived from
// this software without specific prior written permission.
//
// THIS SOFTWARE IS PROVIDED BY THE COPYRIGHT HOLDERS AND CONTRIBUTORS
// "AS IS" AND ANY EXPRESS OR IMPLIED WARRANTIES, INCLUDING, BUT NOT
// LIMITED TO, THE IMPLIED WARRANTIES OF MERCHANTABILITY AND FITNESS FOR
// A PARTICULAR PURPOSE ARE DISCLAIMED. IN NO EVENT SHALL THE COPYRIGHT
// OWNER OR CONTRIBUTORS BE LIABLE FOR ANY DIRECT, INDIRECT, INCIDENTAL,
// SPECIAL, EXEMPLARY, OR CONSEQUENTIAL DAMAGES (INCLUDING, BUT NOT
// LIMITED TO, PROCUREMENT OF SUBSTITUTE GOODS OR SERVICES; LOSS OF USE,
// DATA, OR PROFITS; OR BUSINESS INTERRUPTION) HOWEVER CAUSED AND ON ANY
// THEORY OF LIABILITY, WHETHER IN CONTRACT, STRICT LIABILITY, OR TORT
// (INCLUDING NEGLIGENCE OR OTHERWISE) ARISING IN ANY WAY OUT OF THE USE
// OF THIS SOFTWARE, EVEN IF ADVISED OF THE POSSIBILITY OF SUCH DAMAGE.

// Author: kenton@google.com (Kenton Varda)
//  Based on original Protocol Buffers design by
//  Sanjay Ghemawat, Jeff Dean, and others.

#ifndef GOOGLE_PROTOBUF_COMPILER_CPP_STRING_FIELD_H__
#define GOOGLE_PROTOBUF_COMPILER_CPP_STRING_FIELD_H__

#include <map>
#include <string>
#include <google/protobuf/compiler/cpp/cpp_field.h>

namespace google {
namespace protobuf {
namespace compiler {
namespace cpp {

class StringFieldGenerator : public FieldGenerator {
 public:
  StringFieldGenerator(const FieldDescriptor* descriptor,
                       const Options& options);
  ~StringFieldGenerator();

  // implements FieldGenerator ---------------------------------------
  void GeneratePrivateMembers(io::Printer* printer) const override;
  void GenerateStaticMembers(io::Printer* printer) const override;
  void GenerateAccessorDeclarations(io::Printer* printer) const override;
  void GenerateInlineAccessorDefinitions(io::Printer* printer) const override;
<<<<<<< HEAD
  void GenerateNonInlineAccessorDefinitions(io::Printer* printer) const override;
=======
  void GenerateNonInlineAccessorDefinitions(
      io::Printer* printer) const override;
>>>>>>> f78fefc1
  void GenerateClearingCode(io::Printer* printer) const override;
  void GenerateMessageClearingCode(io::Printer* printer) const override;
  void GenerateMergingCode(io::Printer* printer) const override;
  void GenerateSwappingCode(io::Printer* printer) const override;
  void GenerateConstructorCode(io::Printer* printer) const override;
  void GenerateCopyConstructorCode(io::Printer* printer) const override;
  void GenerateDestructorCode(io::Printer* printer) const override;
<<<<<<< HEAD
  void GenerateSerializeWithCachedSizesToArray(io::Printer* printer) const override;
=======
  void GenerateSerializeWithCachedSizesToArray(
      io::Printer* printer) const override;
>>>>>>> f78fefc1
  void GenerateByteSize(io::Printer* printer) const override;
  void GenerateConstinitInitializer(io::Printer* printer) const override;
  bool IsInlined() const override { return inlined_; }

 private:
  bool inlined_;
  GOOGLE_DISALLOW_EVIL_CONSTRUCTORS(StringFieldGenerator);
};

class StringOneofFieldGenerator : public StringFieldGenerator {
 public:
  StringOneofFieldGenerator(const FieldDescriptor* descriptor,
                            const Options& options);
  ~StringOneofFieldGenerator();

  // implements FieldGenerator ---------------------------------------
  void GenerateInlineAccessorDefinitions(io::Printer* printer) const override;
  void GenerateClearingCode(io::Printer* printer) const override;

  // StringFieldGenerator, from which we inherit, overrides this so we need to
  // override it as well.
  void GenerateMessageClearingCode(io::Printer* printer) const override;
  void GenerateSwappingCode(io::Printer* printer) const override;
  void GenerateConstructorCode(io::Printer* printer) const override;

 private:
  GOOGLE_DISALLOW_EVIL_CONSTRUCTORS(StringOneofFieldGenerator);
};

class RepeatedStringFieldGenerator : public FieldGenerator {
 public:
  RepeatedStringFieldGenerator(const FieldDescriptor* descriptor,
                               const Options& options);
  ~RepeatedStringFieldGenerator();

  // implements FieldGenerator ---------------------------------------
  void GeneratePrivateMembers(io::Printer* printer) const override;
  void GenerateAccessorDeclarations(io::Printer* printer) const override;
  void GenerateInlineAccessorDefinitions(io::Printer* printer) const override;
  void GenerateClearingCode(io::Printer* printer) const override;
  void GenerateMergingCode(io::Printer* printer) const override;
  void GenerateSwappingCode(io::Printer* printer) const override;
  void GenerateConstructorCode(io::Printer* printer) const override;
  void GenerateCopyConstructorCode(io::Printer* printer) const override;
<<<<<<< HEAD
  void GenerateSerializeWithCachedSizesToArray(io::Printer* printer) const override;
=======
  void GenerateSerializeWithCachedSizesToArray(
      io::Printer* printer) const override;
>>>>>>> f78fefc1
  void GenerateByteSize(io::Printer* printer) const override;
  void GenerateConstinitInitializer(io::Printer* printer) const override;

 private:
  GOOGLE_DISALLOW_EVIL_CONSTRUCTORS(RepeatedStringFieldGenerator);
};

}  // namespace cpp
}  // namespace compiler
}  // namespace protobuf
}  // namespace google

#endif  // GOOGLE_PROTOBUF_COMPILER_CPP_STRING_FIELD_H__<|MERGE_RESOLUTION|>--- conflicted
+++ resolved
@@ -55,12 +55,8 @@
   void GenerateStaticMembers(io::Printer* printer) const override;
   void GenerateAccessorDeclarations(io::Printer* printer) const override;
   void GenerateInlineAccessorDefinitions(io::Printer* printer) const override;
-<<<<<<< HEAD
-  void GenerateNonInlineAccessorDefinitions(io::Printer* printer) const override;
-=======
   void GenerateNonInlineAccessorDefinitions(
       io::Printer* printer) const override;
->>>>>>> f78fefc1
   void GenerateClearingCode(io::Printer* printer) const override;
   void GenerateMessageClearingCode(io::Printer* printer) const override;
   void GenerateMergingCode(io::Printer* printer) const override;
@@ -68,12 +64,8 @@
   void GenerateConstructorCode(io::Printer* printer) const override;
   void GenerateCopyConstructorCode(io::Printer* printer) const override;
   void GenerateDestructorCode(io::Printer* printer) const override;
-<<<<<<< HEAD
-  void GenerateSerializeWithCachedSizesToArray(io::Printer* printer) const override;
-=======
   void GenerateSerializeWithCachedSizesToArray(
       io::Printer* printer) const override;
->>>>>>> f78fefc1
   void GenerateByteSize(io::Printer* printer) const override;
   void GenerateConstinitInitializer(io::Printer* printer) const override;
   bool IsInlined() const override { return inlined_; }
@@ -118,12 +110,8 @@
   void GenerateSwappingCode(io::Printer* printer) const override;
   void GenerateConstructorCode(io::Printer* printer) const override;
   void GenerateCopyConstructorCode(io::Printer* printer) const override;
-<<<<<<< HEAD
-  void GenerateSerializeWithCachedSizesToArray(io::Printer* printer) const override;
-=======
   void GenerateSerializeWithCachedSizesToArray(
       io::Printer* printer) const override;
->>>>>>> f78fefc1
   void GenerateByteSize(io::Printer* printer) const override;
   void GenerateConstinitInitializer(io::Printer* printer) const override;
 
