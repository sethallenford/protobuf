--- conflicted
+++ resolved
@@ -155,11 +155,7 @@
 // Whether we should generate multiple java files for messages.
 inline bool MultipleJavaFiles(const FileDescriptor* descriptor,
                               bool immutable) {
-<<<<<<< HEAD
-  (void) immutable;
-=======
   (void)immutable;
->>>>>>> f78fefc1
   return descriptor->options().java_multiple_files();
 }
 
